# -*- coding: utf-8 -*-
"""
Module to train a graph convolutional network (GCN) model on a given graph dataset.

"""
import argparse
import logging
import os
from typing import Any, Tuple

import matplotlib.pyplot as plt
import numpy as np
import torch
import torch_geometric
from sklearn import metrics as sk_metrics
from torch import sigmoid
from torch_geometric.data import Data
from torch_geometric.utils import from_networkx
from tqdm import tqdm

from src.backend.gcn import GCN
from src.backend.generate_er_graphs import CVEGraphGenerator
from src.backend.utils.graph_utils import split_edges_and_sample_negatives

log_format = "%(asctime)s - %(levelname)s - %(message)s"
logging.basicConfig(level=logging.INFO, format=log_format)
device = torch.device("cuda" if torch.cuda.is_available() else "cpu")


<<<<<<< HEAD
def compute_metrics(labels, predictions, loss):
    labels = torch.clamp(torch.round(labels), 0, 1).bool()
    preds = predictions.bool()
    # True Positives, False Positives, and False Negatives
    tp = torch.sum(preds & labels).item()
    fp = torch.sum(preds & ~labels).item()
    fn = torch.sum(~preds & labels).item()

    accuracy = torch.sum(preds == labels).item() / labels.numel()
    precision = tp / (tp + fp) if (tp + fp) > 0 else 0
    recall = tp / (tp + fn) if (tp + fn) > 0 else 0
    f1 = 2 * (precision * recall) / (precision + recall) if (precision + recall) > 0 else 0

    return loss, accuracy, precision, recall, f1
=======
def compute_metrics(labels, predictions, logits, loss):
    accuracy = sk_metrics.accuracy_score(labels, predictions)
    precision = sk_metrics.precision_score(labels, predictions)
    recall = sk_metrics.recall_score(labels, predictions)
    f1 = sk_metrics.f1_score(labels, predictions)
    aucroc = sk_metrics.roc_auc_score(labels, sigmoid(logits).detach().cpu().numpy())
    return loss, accuracy, precision, recall, f1, aucroc
>>>>>>> 313f830b


def train_epoch(
    model: torch.nn.Module,
    data: torch_geometric.data.Data,
    optimizer: torch.optim.Optimizer,
    criterion: Any,
    device: torch.device,
) -> Tuple[float, Tuple[float, float, float, float, float, str], torch.Tensor, np.ndarray, np.ndarray]:
    """
    Train the model for one epoch.

    Args:
        model (torch.nn.Module): The graph convolutional network (GCN) model to be trained.
        data (torch_geometric.data.Data): The data object containing graph data,
                including node features and edge indices.
        optimizer (torch.optim.Optimizer): The optimizer to be used for training.
        criterion (torch.nn.modules.loss._Loss): The loss function used for training.
        device (torch.device): The device (CPU or CUDA) on which the model is being trained.

    Returns:
        Tuple[float, Tuple[float, float, float, float, float, str], Tensor, np.ndarray, np.ndarray]:
        A tuple containing the loss for the epoch, a tuple
        of various evaluation metrics (accuracy, precision, recall, F1 score, ROC-AUC score, classification report),
        the model logits, binary predictions, and labels.
    """
    model.train()
    optimizer.zero_grad()

    z = model(data.x.to(device), data.edge_index.to(device))
    logits = model.decode(z, data.train_pos_edge_index.to(device), data.train_neg_edge_index.to(device))
    labels = torch.cat(
        [torch.ones(data.train_pos_edge_index.size(1)), torch.zeros(data.train_neg_edge_index.size(1))], dim=0
    ).to(device)

    loss = criterion(logits, labels)
    loss.backward()
    optimizer.step()

    predictions = torch.sigmoid(logits) > 0.5
<<<<<<< HEAD
    metrics = compute_metrics(labels, predictions, loss.item())
    return loss.item(), metrics, logits, predictions.cpu().numpy(), labels.cpu().numpy()
=======
    predictions = predictions.cpu().numpy()
    labels = labels.cpu().numpy()

    metrics = compute_metrics(labels, predictions, logits, loss)
    return loss.item(), metrics, logits, predictions, labels
>>>>>>> 313f830b


def eval_epoch(
    model: torch.nn.Module, data: Data, criterion: Any, device: torch.device
) -> Tuple[float, Tuple[float, float, float, float, float, str], torch.Tensor, np.ndarray, np.ndarray]:
    """
    Evaluate the model on validation or test data for one epoch.

    Args:
        model (Module): The graph convolutional network (GCN) model to be evaluated.
        data (Data): The data object from torch_geometric containing
            graph data including node features and edge indices for validation or testing.
        criterion (Any): The loss function used for evaluation.
        device (torch.device): The device (CPU or CUDA) on which the model is being evaluated.

    Returns:
        Tuple[float, Tuple[float, float, float, float, float, str], Tensor, np.ndarray, np.ndarray]:
        A tuple containing the loss for the epoch,
        a tuple of various evaluation metrics (accuracy, precision, recall,
        F1 score, ROC-AUC score, classification report),
        the model logits, binary predictions, and labels.
    """
    model.eval()
    with torch.no_grad():
        z = model(data.x.to(device), data.edge_index.to(device))
        logits = model.decode(z, data.val_pos_edge_index.to(device), data.val_neg_edge_index.to(device))
        labels = torch.cat(
            [torch.ones(data.val_pos_edge_index.size(1)), torch.zeros(data.val_neg_edge_index.size(1))], dim=0
        ).to(device)

        loss = criterion(logits, labels)

        predictions = torch.sigmoid(logits) > 0.5
<<<<<<< HEAD
        metrics = compute_metrics(labels, predictions, loss.item())
        return loss.item(), metrics, logits, predictions.cpu().numpy(), labels.cpu().numpy()
=======
        predictions = predictions.cpu().numpy()
        labels = labels.cpu().numpy()

        metrics = compute_metrics(labels, predictions, logits, loss)
        return loss.item(), metrics, logits, predictions, labels
>>>>>>> 313f830b


def prepare_data(graph_save_path: str, vectorizer_path: str) -> Tuple[Any, int]:
    """
    Prepares graph data for the GCN model from a given file path.

    Args:
        graph_save_path (str): The path to the saved graph.
        features_path (str): The path to the saved features.
        vectorizer_path (str): The path to the saved vectorizer.


    Returns:
        Tuple[Any, int]: A tuple containing the prepared data and the number of features.
                        The prepared data is a torch_geometric Data object with node features and edge indices.
                        The number of features is an integer representing the size of the feature vector for each node.
    """
    logging.info("Loading graph data...")
    generator = CVEGraphGenerator(file_path="")
    generator.load_graph(graph_save_path, vectorizer_path)
    graph = generator.graph
    num_features = generator.ft_model.get_dimension()
    logging.info("Number of features: %d", num_features)

    data = from_networkx(graph)
    logging.info("nx graph transformed to torch_geometric data object")
    node_features = [graph.nodes[node]["vector"] for node in graph.nodes()]

    data.x = torch.tensor(node_features, dtype=torch.float)

    return data, num_features


<<<<<<< HEAD
def _plot_results(metrics):
    plt.figure(figsize=(10, 6))
    plt.plot(metrics["train"]["loss"], label="Training Loss")
    plt.plot(metrics["val"]["loss"], label="Validation Loss")
    plt.xlabel("Epochs")
    plt.ylabel("Loss")
    plt.title("Training and Validation Loss Over Epochs")
    plt.legend()
    plt.show()


def save_checkpoint(state, filename="checkpoint.pth.tar"):
    """
    Save the training model at the checkpoint.

    Args:
        state (dict): Contains model's state_dict, optimizer's state_dict, epoch, etc.
        filename (str): Name of the checkpoint file.
    """
    torch.save(state, filename)


def load_checkpoint(checkpoint_path, model, optimizer):
    """
    Load a model checkpoint.

    Args:
        checkpoint_path (str): Path to the checkpoint file.
        model (torch.nn.Module): The model to load the checkpoint into.
        optimizer (torch.optim.Optimizer): The optimizer to load the checkpoint into.

    Returns:
        int: The epoch to resume training from.
        float: The best validation loss recorded up to this checkpoint.
    """
    checkpoint = torch.load(checkpoint_path)
    model.load_state_dict(checkpoint["state_dict"])
    optimizer.load_state_dict(checkpoint["optimizer"])
    return checkpoint.get("epoch", 0), checkpoint.get("best_val_loss", float("inf"))


def main(
    read_dir: str,
    data_size: int,
    hidden_dims: list,
    checkpoint_path: str = "models/checkpoint.pth.tar",
    load_from_checkpoint: bool = False,
    **kwargs,
):
    """
    main logic to grab data, train model, and plot results

    Args:
        read_dir (str): The directory containing the files to read.
        hidden_dims (list): The list of hidden dimensions for each layer.
        checkpoint_path (str): The path to save the model checkpoint.

    kwargs:
        train_percent (float): The percentage of data to use for training.
        valid_percent (float): The percentage of data to use for validation.
        num_epochs (int): The number of training epochs.
        learning_rate (float): The learning rate for the optimizer.
        weight_decay (float): The weight decay for the optimizer.
        dropout_rate (float): The dropout rate for the model.
        plot_results (bool): Whether to plot the training and validation loss over epochs.
        batch_size (int): The batch size for training and validation.
        logging_interval (int): The interval at which to log metrics.
        load_from_checkpoint (bool): Whether to load the best model checkpoint.

    Returns:
        None
    """
    train_percent = kwargs.get("train_percent", 0.80)
    valid_percent = kwargs.get("valid_percent", 0.20)
    num_epochs = kwargs.get("num_epochs", 100)
    learning_rate = kwargs.get("learning_rate", 0.01)
    weight_decay = kwargs.get("weight_decay", 1e-5)
    dropout_rate = kwargs.get("dropout_rate", 0.5)
    plot_results = kwargs.get("plot_results", True)
    _ = kwargs.get("batch_size", 256)
    logging_interval = kwargs.get("logging_interval", 100)
    load_from_checkpoint = kwargs.get("load_from_checkpoint", False)

    # Seed here
    torch.manual_seed(0)

    num_features = 300  # hard coded for now
    model = GCN(num_features=num_features, hidden_dims=hidden_dims, dropout_rate=dropout_rate).to(device)
    logging.info(f"model loaded onto device: {device}")
    optimizer = torch.optim.Adam(model.parameters(), lr=learning_rate, weight_decay=weight_decay)
    criterion = torch.nn.BCEWithLogitsLoss()
    if load_from_checkpoint:
        start_epoch, best_val_loss = load_checkpoint(checkpoint_path, model, optimizer)
        logging.info(f"Loaded checkpoint at epoch {start_epoch} with best validation loss of {best_val_loss}")
        return None

    logging.info("Training GCN model...")

    # Prepare data
    # Construct paths dynamically based on the limit and output directory
    base_path = os.path.join(read_dir, f"samplesize_{data_size}" if data_size else "all_data")
    graph_save_path = os.path.join(base_path, "graph.gml")
    vectorizer_path = os.path.join(base_path, "ft_model.bin")

    data, num_features = prepare_data(graph_save_path, vectorizer_path)
    train_data, val_data, _ = split_edges_and_sample_negatives(data, train_percent, valid_percent)

    metric_keys = ["loss", "accuracy", "precision", "recall", "f1"]
    metrics = {phase: {key: [] for key in metric_keys} for phase in ["train", "val"]}

    best_val_loss = float("inf")  # Initialize best validation loss for checkpointing
    for epoch in tqdm(range(num_epochs)):
        try:
            torch.cuda.synchronize(device)
            train_metrics = train_epoch(model, train_data, optimizer, criterion, device)
            val_metrics = eval_epoch(model, val_data, criterion, device)

            epoch_metrics = {
                "train": train_metrics,  # Directly use the tuple
                "val": val_metrics,  # Directly use the tuple
            }

            for phase in ["train", "val"]:
                for key, value in zip(metric_keys, epoch_metrics[phase]):
                    metrics[phase][key].append(value)

            # Update the formatting to include metric names
            train_metrics_formatted = " - ".join(
                f"{name}: {metric:.4f}" for name, metric in zip(metric_keys, train_metrics[1])
            )
            val_metrics_formatted = " - ".join(
                f"{name}: {metric:.4f}" for name, metric in zip(metric_keys, val_metrics[1])
            )
            if epoch % logging_interval == 0:
                logging.info(f"Epoch {epoch+1}:")
                logging.info(f"Train Loss: {train_metrics[0]:.4f} - Val Loss: {val_metrics[0]:.4f}")
                logging.info(f"Train Metrics: {train_metrics_formatted}")
                logging.info(f"Val Metrics: {val_metrics_formatted}")

            # Checkpointing logic
            is_best = val_metrics[0] < best_val_loss
            if is_best:
                best_val_loss = val_metrics[0]
                logging.info(
                    "checkpointing model at epoch %d with best validation loss of %.3f", epoch + 1, best_val_loss
                )

                save_checkpoint(
                    {
                        "epoch": epoch + 1,
                        "state_dict": model.state_dict(),
                        "best_val_loss": best_val_loss,
                        "optimizer": optimizer.state_dict(),
                    },
                    filename=checkpoint_path,
                )

        except RuntimeError as e:
            torch.cuda.synchronize(device)
            print(f"Runtime error during epoch {epoch+1}: {e}")
            break

    if plot_results:
        _plot_results(metrics)

    return None
=======
def save_checkpoint(state, filename="checkpoint.pth.tar"):
    """
    Save the training model at the checkpoint.

    Args:
        state (dict): Contains model's state_dict, optimizer's state_dict, epoch, etc.
        filename (str): Name of the checkpoint file.
    """
    torch.save(state, filename)


def load_checkpoint(checkpoint_path, model, optimizer):
    """
    Load a model checkpoint.

    Args:
        checkpoint_path (str): Path to the checkpoint file.
        model (torch.nn.Module): The model to load the checkpoint into.
        optimizer (torch.optim.Optimizer): The optimizer to load the checkpoint into.

    Returns:
        int: The epoch to resume training from.
        float: The best validation loss recorded up to this checkpoint.
    """
    checkpoint = torch.load(checkpoint_path)
    model.load_state_dict(checkpoint["state_dict"])
    optimizer.load_state_dict(checkpoint["optimizer"])
    return checkpoint.get("epoch", 0), checkpoint.get("best_val_loss", float("inf"))


def _plot_results(metrics):
    plt.figure(figsize=(10, 6))
    plt.plot(metrics["train"]["loss"], label="Training Loss")
    plt.plot(metrics["val"]["loss"], label="Validation Loss")
    plt.xlabel("Epochs")
    plt.ylabel("Loss")
    plt.title("Training and Validation Loss Over Epochs")
    plt.legend()
    plt.show()
>>>>>>> 313f830b


def main(
    read_dir: str,
    data_size: int,
    hidden_dims: list,
    logging_interval: int = 100,
    checkpoint_path: str = "models/checkpoint.pth.tar",
    load_from_checkpoint: bool = False,
    **kwargs,
):
    """
    main logic to grab data, train model, and plot results

    Args:
        read_dir (str): The directory containing the files to read.
        hidden_dims (list): The list of hidden dimensions for each layer.
        logging_interval (int): The interval at which to log metrics.
        checkpoint_path (str): The path to save the model checkpoint.
        load_from_checkpoint (bool): Whether to load the best model checkpoint.

    kwargs:
        train_percent (float): The percentage of data to use for training.
        valid_percent (float): The percentage of data to use for validation.
        num_epochs (int): The number of training epochs.
        learning_rate (float): The learning rate for the optimizer.
        weight_decay (float): The weight decay for the optimizer.
        dropout_rate (float): The dropout rate for the model.
        plot_results (bool): Whether to plot the training and validation loss over epochs.

    Returns:
        None
    """
    train_percent = kwargs.get("train_percent", 0.80)
    valid_percent = kwargs.get("valid_percent", 0.20)
    num_epochs = kwargs.get("num_epochs", 100)
    learning_rate = kwargs.get("learning_rate", 0.01)
    weight_decay = kwargs.get("weight_decay", 1e-5)
    dropout_rate = kwargs.get("dropout_rate", 0.5)
    plot_results = kwargs.get("plot_results", True)

    num_features = 300  # hard coded for now
    model = GCN(num_features=num_features, hidden_dims=hidden_dims, dropout_rate=dropout_rate).to(device)
    logging.info(f"model loaded onto device: {device}")
    optimizer = torch.optim.Adam(model.parameters(), lr=learning_rate, weight_decay=weight_decay)
    criterion = torch.nn.BCEWithLogitsLoss()
    if load_from_checkpoint:
        start_epoch, best_val_loss = load_checkpoint(checkpoint_path, model, optimizer)
        logging.info(f"Loaded checkpoint at epoch {start_epoch} with best validation loss of {best_val_loss}")
        return None

    logging.info("Training GCN model...")

    # Prepare data
    # Construct paths dynamically based on the limit and output directory
    base_path = os.path.join(read_dir, f"samplesize_{data_size}" if data_size else "all_data")
    graph_save_path = os.path.join(base_path, "graph.gml")
    vectorizer_path = os.path.join(base_path, "ft_model.bin")

    data, num_features = prepare_data(graph_save_path, vectorizer_path)
    train_data, val_data, _ = split_edges_and_sample_negatives(data, train_perc=train_percent, valid_perc=valid_percent)
    logging.info("Data prepared")

    metric_keys = ["loss", "accuracy", "precision", "recall", "f1", "aucroc"]
    metrics = {phase: {key: [] for key in metric_keys} for phase in ["train", "val"]}

    best_val_loss = float("inf")  # Initialize best validation loss for checkpointing
    for epoch in tqdm(range(num_epochs)):
        try:
            torch.cuda.synchronize(device)
            train_metrics = train_epoch(model, train_data, optimizer, criterion, device)
            val_metrics = eval_epoch(model, val_data, criterion, device)

            epoch_metrics = {
                "train": train_metrics,  # Directly use the tuple
                "val": val_metrics,  # Directly use the tuple
            }

            for phase in ["train", "val"]:
                for key, value in zip(metric_keys, epoch_metrics[phase]):
                    metrics[phase][key].append(value)

            # Update the formatting to include metric names
            train_metrics_formatted = " - ".join(
                f"{name}: {metric:.4f}" for name, metric in zip(metric_keys, train_metrics[1])
            )
            val_metrics_formatted = " - ".join(
                f"{name}: {metric:.4f}" for name, metric in zip(metric_keys, val_metrics[1])
            )
            if epoch % logging_interval == 0:
                logging.info(f"Epoch {epoch+1}:")
                logging.info(f"Train Loss: {train_metrics[0]:.4f} - Val Loss: {val_metrics[0]:.4f}")
                logging.info(f"Train Metrics: {train_metrics_formatted}")
                logging.info(f"Val Metrics: {val_metrics_formatted}")
                # validation confusion matrix
                # using sklearn
                # from sklearn.metrics import confusion_matrix

            # Checkpointing logic
            is_best = val_metrics[0] < best_val_loss
            if is_best:
                best_val_loss = val_metrics[0]
                logging.info(
                    "checkpointing model at epoch %d with best validation loss of %.3f", epoch + 1, best_val_loss
                )

                save_checkpoint(
                    {
                        "epoch": epoch + 1,
                        "state_dict": model.state_dict(),
                        "best_val_loss": best_val_loss,
                        "optimizer": optimizer.state_dict(),
                    },
                    filename=checkpoint_path,
                )

        except RuntimeError as e:
            torch.cuda.synchronize(device)
            print(f"Runtime error during epoch {epoch+1}: {e}")
            break

    if plot_results:
        _plot_results(metrics)

    return None


def parse_arguments():
    parser = argparse.ArgumentParser(description="GCN Training Script")
    parser.add_argument("--read_dir", type=str, default="data", help="Path to the nx graph to")
    parser.add_argument("--data_size", type=int, default=None, help="Number of samples to use for training")
    parser.add_argument("--train_perc", type=float, default=0.70, help="Percent of data to use for training")
    parser.add_argument("--valid_perc", type=float, default=0.20, help="Percent of data to use for validation")
    parser.add_argument("--num_epochs", type=int, default=100, help="Number of training epochs")
    parser.add_argument("--learning_rate", type=float, default=0.01, help="Learning rate for the optimizer")
    parser.add_argument("--weight_decay", type=float, default=1e-5, help="Weight decay for the optimizer")
    parser.add_argument(
        "--hidden_dims",
        type=int,
        nargs="+",
        default=[128, 128, 128],
        help="List of hidden dimensions for each layer (default: 3 layers with 128 units each)",
    )
    parser.add_argument("--dropout_rate", type=float, default=0.5, help="Dropout rate for the model")
    parser.add_argument("--logging_interval", type=int, default=100, help="logging interval for metrics")
    parser.add_argument(
        "--checkpoint_path", type=str, default="models/checkpoint.pth.tar", help="GCN model checkpoint path"
    )
    parser.add_argument("--load_from_checkpoint", type=bool, default=False, help="load best model checkpoint")
    parser.add_argument("--plot_results", type=bool, default=True, help="plot training and validation loss")
<<<<<<< HEAD
    parser.add_argument("--batch_size", type=int, default=256, help="batch size for training and validation")
=======
>>>>>>> 313f830b
    return parser.parse_args()


if __name__ == "__main__":
    args = parse_arguments()
    main(
        args.read_dir,
        args.data_size,
        args.hidden_dims,
<<<<<<< HEAD
=======
        logging_interval=args.logging_interval,
>>>>>>> 313f830b
        checkpoint_path=args.checkpoint_path,
        load_from_checkpoint=args.load_from_checkpoint,
        train_percent=args.train_perc,
        valid_percent=args.valid_perc,
        num_epochs=args.num_epochs,
        learning_rate=args.learning_rate,
        weight_decay=args.weight_decay,
        dropout_rate=args.dropout_rate,
        plot_results=args.plot_results,
<<<<<<< HEAD
        batch_size=args.batch_size,
        logging_interval=args.logging_interval,
=======
>>>>>>> 313f830b
    )<|MERGE_RESOLUTION|>--- conflicted
+++ resolved
@@ -12,8 +12,6 @@
 import numpy as np
 import torch
 import torch_geometric
-from sklearn import metrics as sk_metrics
-from torch import sigmoid
 from torch_geometric.data import Data
 from torch_geometric.utils import from_networkx
 from tqdm import tqdm
@@ -27,7 +25,6 @@
 device = torch.device("cuda" if torch.cuda.is_available() else "cpu")
 
 
-<<<<<<< HEAD
 def compute_metrics(labels, predictions, loss):
     labels = torch.clamp(torch.round(labels), 0, 1).bool()
     preds = predictions.bool()
@@ -42,15 +39,6 @@
     f1 = 2 * (precision * recall) / (precision + recall) if (precision + recall) > 0 else 0
 
     return loss, accuracy, precision, recall, f1
-=======
-def compute_metrics(labels, predictions, logits, loss):
-    accuracy = sk_metrics.accuracy_score(labels, predictions)
-    precision = sk_metrics.precision_score(labels, predictions)
-    recall = sk_metrics.recall_score(labels, predictions)
-    f1 = sk_metrics.f1_score(labels, predictions)
-    aucroc = sk_metrics.roc_auc_score(labels, sigmoid(logits).detach().cpu().numpy())
-    return loss, accuracy, precision, recall, f1, aucroc
->>>>>>> 313f830b
 
 
 def train_epoch(
@@ -91,16 +79,8 @@
     optimizer.step()
 
     predictions = torch.sigmoid(logits) > 0.5
-<<<<<<< HEAD
     metrics = compute_metrics(labels, predictions, loss.item())
     return loss.item(), metrics, logits, predictions.cpu().numpy(), labels.cpu().numpy()
-=======
-    predictions = predictions.cpu().numpy()
-    labels = labels.cpu().numpy()
-
-    metrics = compute_metrics(labels, predictions, logits, loss)
-    return loss.item(), metrics, logits, predictions, labels
->>>>>>> 313f830b
 
 
 def eval_epoch(
@@ -134,16 +114,8 @@
         loss = criterion(logits, labels)
 
         predictions = torch.sigmoid(logits) > 0.5
-<<<<<<< HEAD
         metrics = compute_metrics(labels, predictions, loss.item())
         return loss.item(), metrics, logits, predictions.cpu().numpy(), labels.cpu().numpy()
-=======
-        predictions = predictions.cpu().numpy()
-        labels = labels.cpu().numpy()
-
-        metrics = compute_metrics(labels, predictions, logits, loss)
-        return loss.item(), metrics, logits, predictions, labels
->>>>>>> 313f830b
 
 
 def prepare_data(graph_save_path: str, vectorizer_path: str) -> Tuple[Any, int]:
@@ -177,7 +149,6 @@
     return data, num_features
 
 
-<<<<<<< HEAD
 def _plot_results(metrics):
     plt.figure(figsize=(10, 6))
     plt.plot(metrics["train"]["loss"], label="Training Loss")
@@ -316,172 +287,6 @@
                 logging.info(f"Train Loss: {train_metrics[0]:.4f} - Val Loss: {val_metrics[0]:.4f}")
                 logging.info(f"Train Metrics: {train_metrics_formatted}")
                 logging.info(f"Val Metrics: {val_metrics_formatted}")
-
-            # Checkpointing logic
-            is_best = val_metrics[0] < best_val_loss
-            if is_best:
-                best_val_loss = val_metrics[0]
-                logging.info(
-                    "checkpointing model at epoch %d with best validation loss of %.3f", epoch + 1, best_val_loss
-                )
-
-                save_checkpoint(
-                    {
-                        "epoch": epoch + 1,
-                        "state_dict": model.state_dict(),
-                        "best_val_loss": best_val_loss,
-                        "optimizer": optimizer.state_dict(),
-                    },
-                    filename=checkpoint_path,
-                )
-
-        except RuntimeError as e:
-            torch.cuda.synchronize(device)
-            print(f"Runtime error during epoch {epoch+1}: {e}")
-            break
-
-    if plot_results:
-        _plot_results(metrics)
-
-    return None
-=======
-def save_checkpoint(state, filename="checkpoint.pth.tar"):
-    """
-    Save the training model at the checkpoint.
-
-    Args:
-        state (dict): Contains model's state_dict, optimizer's state_dict, epoch, etc.
-        filename (str): Name of the checkpoint file.
-    """
-    torch.save(state, filename)
-
-
-def load_checkpoint(checkpoint_path, model, optimizer):
-    """
-    Load a model checkpoint.
-
-    Args:
-        checkpoint_path (str): Path to the checkpoint file.
-        model (torch.nn.Module): The model to load the checkpoint into.
-        optimizer (torch.optim.Optimizer): The optimizer to load the checkpoint into.
-
-    Returns:
-        int: The epoch to resume training from.
-        float: The best validation loss recorded up to this checkpoint.
-    """
-    checkpoint = torch.load(checkpoint_path)
-    model.load_state_dict(checkpoint["state_dict"])
-    optimizer.load_state_dict(checkpoint["optimizer"])
-    return checkpoint.get("epoch", 0), checkpoint.get("best_val_loss", float("inf"))
-
-
-def _plot_results(metrics):
-    plt.figure(figsize=(10, 6))
-    plt.plot(metrics["train"]["loss"], label="Training Loss")
-    plt.plot(metrics["val"]["loss"], label="Validation Loss")
-    plt.xlabel("Epochs")
-    plt.ylabel("Loss")
-    plt.title("Training and Validation Loss Over Epochs")
-    plt.legend()
-    plt.show()
->>>>>>> 313f830b
-
-
-def main(
-    read_dir: str,
-    data_size: int,
-    hidden_dims: list,
-    logging_interval: int = 100,
-    checkpoint_path: str = "models/checkpoint.pth.tar",
-    load_from_checkpoint: bool = False,
-    **kwargs,
-):
-    """
-    main logic to grab data, train model, and plot results
-
-    Args:
-        read_dir (str): The directory containing the files to read.
-        hidden_dims (list): The list of hidden dimensions for each layer.
-        logging_interval (int): The interval at which to log metrics.
-        checkpoint_path (str): The path to save the model checkpoint.
-        load_from_checkpoint (bool): Whether to load the best model checkpoint.
-
-    kwargs:
-        train_percent (float): The percentage of data to use for training.
-        valid_percent (float): The percentage of data to use for validation.
-        num_epochs (int): The number of training epochs.
-        learning_rate (float): The learning rate for the optimizer.
-        weight_decay (float): The weight decay for the optimizer.
-        dropout_rate (float): The dropout rate for the model.
-        plot_results (bool): Whether to plot the training and validation loss over epochs.
-
-    Returns:
-        None
-    """
-    train_percent = kwargs.get("train_percent", 0.80)
-    valid_percent = kwargs.get("valid_percent", 0.20)
-    num_epochs = kwargs.get("num_epochs", 100)
-    learning_rate = kwargs.get("learning_rate", 0.01)
-    weight_decay = kwargs.get("weight_decay", 1e-5)
-    dropout_rate = kwargs.get("dropout_rate", 0.5)
-    plot_results = kwargs.get("plot_results", True)
-
-    num_features = 300  # hard coded for now
-    model = GCN(num_features=num_features, hidden_dims=hidden_dims, dropout_rate=dropout_rate).to(device)
-    logging.info(f"model loaded onto device: {device}")
-    optimizer = torch.optim.Adam(model.parameters(), lr=learning_rate, weight_decay=weight_decay)
-    criterion = torch.nn.BCEWithLogitsLoss()
-    if load_from_checkpoint:
-        start_epoch, best_val_loss = load_checkpoint(checkpoint_path, model, optimizer)
-        logging.info(f"Loaded checkpoint at epoch {start_epoch} with best validation loss of {best_val_loss}")
-        return None
-
-    logging.info("Training GCN model...")
-
-    # Prepare data
-    # Construct paths dynamically based on the limit and output directory
-    base_path = os.path.join(read_dir, f"samplesize_{data_size}" if data_size else "all_data")
-    graph_save_path = os.path.join(base_path, "graph.gml")
-    vectorizer_path = os.path.join(base_path, "ft_model.bin")
-
-    data, num_features = prepare_data(graph_save_path, vectorizer_path)
-    train_data, val_data, _ = split_edges_and_sample_negatives(data, train_perc=train_percent, valid_perc=valid_percent)
-    logging.info("Data prepared")
-
-    metric_keys = ["loss", "accuracy", "precision", "recall", "f1", "aucroc"]
-    metrics = {phase: {key: [] for key in metric_keys} for phase in ["train", "val"]}
-
-    best_val_loss = float("inf")  # Initialize best validation loss for checkpointing
-    for epoch in tqdm(range(num_epochs)):
-        try:
-            torch.cuda.synchronize(device)
-            train_metrics = train_epoch(model, train_data, optimizer, criterion, device)
-            val_metrics = eval_epoch(model, val_data, criterion, device)
-
-            epoch_metrics = {
-                "train": train_metrics,  # Directly use the tuple
-                "val": val_metrics,  # Directly use the tuple
-            }
-
-            for phase in ["train", "val"]:
-                for key, value in zip(metric_keys, epoch_metrics[phase]):
-                    metrics[phase][key].append(value)
-
-            # Update the formatting to include metric names
-            train_metrics_formatted = " - ".join(
-                f"{name}: {metric:.4f}" for name, metric in zip(metric_keys, train_metrics[1])
-            )
-            val_metrics_formatted = " - ".join(
-                f"{name}: {metric:.4f}" for name, metric in zip(metric_keys, val_metrics[1])
-            )
-            if epoch % logging_interval == 0:
-                logging.info(f"Epoch {epoch+1}:")
-                logging.info(f"Train Loss: {train_metrics[0]:.4f} - Val Loss: {val_metrics[0]:.4f}")
-                logging.info(f"Train Metrics: {train_metrics_formatted}")
-                logging.info(f"Val Metrics: {val_metrics_formatted}")
-                # validation confusion matrix
-                # using sklearn
-                # from sklearn.metrics import confusion_matrix
 
             # Checkpointing logic
             is_best = val_metrics[0] < best_val_loss
@@ -535,10 +340,7 @@
     )
     parser.add_argument("--load_from_checkpoint", type=bool, default=False, help="load best model checkpoint")
     parser.add_argument("--plot_results", type=bool, default=True, help="plot training and validation loss")
-<<<<<<< HEAD
     parser.add_argument("--batch_size", type=int, default=256, help="batch size for training and validation")
-=======
->>>>>>> 313f830b
     return parser.parse_args()
 
 
@@ -548,10 +350,6 @@
         args.read_dir,
         args.data_size,
         args.hidden_dims,
-<<<<<<< HEAD
-=======
-        logging_interval=args.logging_interval,
->>>>>>> 313f830b
         checkpoint_path=args.checkpoint_path,
         load_from_checkpoint=args.load_from_checkpoint,
         train_percent=args.train_perc,
@@ -561,9 +359,6 @@
         weight_decay=args.weight_decay,
         dropout_rate=args.dropout_rate,
         plot_results=args.plot_results,
-<<<<<<< HEAD
         batch_size=args.batch_size,
         logging_interval=args.logging_interval,
-=======
->>>>>>> 313f830b
     )